// Copyright (c) 2018 The Swedish Internet Foundation
// Written by Göran Andersson <initgoran@gmail.com>

#pragma once

#include <deque>
#include <sstream>

#include "../framework/logger.h"
#include "../framework/synchronousbridge.h"

class CliClient : public Logger, public SynchronousClient {
public:
    CliClient(const TaskConfig &config);

    void initialMsgToAgent(std::deque<std::string> &return_msgs) override;

    // msg is a new message from the agent.
    // push any return messages onto return_msgs.
    virtual void newEventFromAgent(std::deque<std::string> &return_msgs,
                                   const std::string &msg) override;
    void setHeader(const std::string &hdr) {
        in_progress_task = true;
        *out << hdr << std::flush;
        current_header = hdr;
    }
private:
    // To store the measurement details:
    struct {
        double latency, download, upload;
        std::string ticket, measurement_server, rating, isp, msg;
        int tls;
    } report = { -1.0, -1.0, -1.0, "no_support_ID", "", "", "", "", 0 };

    // Stuff to handle output:
    void show_message(const std::string &msg,  bool linefeed = true);
    void do_output(const char *msg, bool final = false);
    void do_output(double value, const char *msg, bool final = false);
    std::ostream *out;
<<<<<<< HEAD
    bool out_is_tty, out_quiet;
    std::string limiter = " ";
=======
>>>>>>> 471de44d
    std::ostringstream current_line;
    std::string current_header;
    bool out_is_tty, out_quiet;
    // Set to true during upload and download:
    bool in_progress_task = false;
    // It latency result arrives asynchronously during
    // upload or download, we must wait until the end to show it:
    bool deferred_latency = false;

    // If user wants to set persistent options, we shoud save them only once.
    bool savedOptions = false;

    const TaskConfig the_config;
};<|MERGE_RESOLUTION|>--- conflicted
+++ resolved
@@ -37,11 +37,8 @@
     void do_output(const char *msg, bool final = false);
     void do_output(double value, const char *msg, bool final = false);
     std::ostream *out;
-<<<<<<< HEAD
     bool out_is_tty, out_quiet;
     std::string limiter = " ";
-=======
->>>>>>> 471de44d
     std::ostringstream current_line;
     std::string current_header;
     bool out_is_tty, out_quiet;
